--- conflicted
+++ resolved
@@ -1,10 +1,6 @@
 {application, bondy_mst,
  [{description, "An OTP application"},
-<<<<<<< HEAD
-  {vsn, "0.2.0"},
-=======
   {vsn, "0.3.0"},
->>>>>>> abb19dc6
   {registered, []},
   {mod, {bondy_mst_app, []}},
   {applications,
