{minimum_otp_vsn, "R26"}.
{erl_opts, [
    debug_info
]}.

{project_plugins, [
    rebar3_proper,
    rebar3_ex_doc,
    rebar3_hex
]}.


{deps, [
    {app_config,
        {git, "https://github.com/leapsight/app_config.git",
            {branch, "1.1.2"}
        }
    },
    {memory,
        {git, "https://github.com/Leapsight/memory.git",
            {branch, "master"}
        }
    },
    {utils,
        {git, "https://github.com/leapsight/utils.git",
            {tag, "1.4.2"}
        }
    },
    resulto,
    %% {leveled, "1.1.0-hex"}
    {leveled,
        {git, "https://github.com/martinsumner/leveled.git",
            {branch, "develop-3.4"}
        }
    },
    %% rocksdb,
    telemetry
]}.




%% =============================================================================
%% RELX
%% =============================================================================



{relx, [
<<<<<<< HEAD
    {release, {bondy_mst, "0.2.0"}, [
=======
    {release, {bondy_mst, "0.3.0"}, [
>>>>>>> abb19dc6
        %% Erlang
        compiler,
        crypto,
        debugger,
        inets,
        kernel,
        os_mon,
        runtime_tools,
        sasl,
        stdlib,
        tools,
        %% Third-parties
        app_config,
        utils,
        resulto,
        memory,
        leveled,
        %% rocksdb,
        bondy_mst
    ]},
    {dev_mode, false},
    {include_src, false},
    {include_erts, true},
    {extended_start_script, true}
]}.

{profiles, [
    {test, [
        {deps, [
          meck,
          {types, "0.1.8"}
        ]},
        {erl_opts, [nowarn_export_all]},
        {dist_node, [{name, 'ct@127.0.0.1'}]}
    ]}
]}.

{shell, [
  {config, "config/sys.config"},
  {apps, [bondy_mst]}
]}.




%% =============================================================================
%% CODE QUALITY
%% =============================================================================


{cover_enabled, true}.
{cover_opts, [verbose]}.
{cover_export_enabled, true}.

{covertool, [
    {coverdata_files, ["ct.coverdata"]}
]}.

{eunit_opts, [
    verbose
    %% {report, {eunit_surefire, [{dir,"."}]}}
]}.

{ct_opts, [
    {sys_config, "config/sys.config"}
]}.

{proper_opts, [
    {numtests, 300}
]}.




%% =============================================================================
%% DOCS
%% =============================================================================


{hex, [
    {doc, #{provider => ex_doc}}
]}.


{ex_doc, [
    {name, "bondy_mst"},
    {source_url, <<"https://github.com/bondy-io/bondy_mst">>},
    {extras, [
        <<"README.md">>,
        <<"doc_extras/cheatsheet.cheatmd">>,
        <<"LICENSE">>,
        <<"CHANGELOG.md">>,
        <<"CODE_OF_CONDUCT.md">>
    ]},
    {main, <<"README.md">>},
    {api_reference, true}
]}.

<|MERGE_RESOLUTION|>--- conflicted
+++ resolved
@@ -47,11 +47,7 @@
 
 
 {relx, [
-<<<<<<< HEAD
-    {release, {bondy_mst, "0.2.0"}, [
-=======
     {release, {bondy_mst, "0.3.0"}, [
->>>>>>> abb19dc6
         %% Erlang
         compiler,
         crypto,
